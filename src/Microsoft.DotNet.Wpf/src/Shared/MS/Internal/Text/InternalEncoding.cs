<<<<<<< HEAD
// Licensed to the .NET Foundation under one or more agreements.
// The .NET Foundation licenses this file to you under the MIT license.
// See the LICENSE file in the project root for more information.

using System;
using System.Text;

namespace MS.Internal.Text
{
    /// <summary>
    /// We use encodings that are not provided by default in core.
    /// This class makes sure that we register extra providers that are required before use.
    /// </summary>
    internal static class InternalEncoding
    {

        static InternalEncoding()
        {
            // Encoding.RegisterProvider(CodePagesEncodingProvider.Instance);
        }

        internal static Encoding GetEncoding(int codepage)
        {
			// We need to use corefx's encoding implementation to make this work.
			throw new NotImplementedException ();
            return Encoding.GetEncoding(codepage);
        }

        internal static byte[] Convert(System.Text.Encoding srcEncoding, System.Text.Encoding dstEncoding, byte[] bytes)
        {
			// We need to use corefx's encoding implementation to make this work.
			throw new NotImplementedException ();
            return Encoding.Convert(srcEncoding, dstEncoding, bytes);
        }
    }
}
=======
// Licensed to the .NET Foundation under one or more agreements.
// The .NET Foundation licenses this file to you under the MIT license.
// See the LICENSE file in the project root for more information.

using System.Text;

namespace MS.Internal.Text
{
    /// <summary>
    /// We use encodings that are not provided by default in core.
    /// This class makes sure that we register extra providers that are required before use.
    /// </summary>
    internal static class InternalEncoding
    {

        static InternalEncoding()
        {
            Encoding.RegisterProvider(CodePagesEncodingProvider.Instance);
        }

        internal static Encoding GetEncoding(int codepage)
        {
            return Encoding.GetEncoding(codepage);
        }

        internal static byte[] Convert(System.Text.Encoding srcEncoding, System.Text.Encoding dstEncoding, byte[] bytes)
        {
            return Encoding.Convert(srcEncoding, dstEncoding, bytes);
        }
    }
}
>>>>>>> 440d790b
<|MERGE_RESOLUTION|>--- conflicted
+++ resolved
@@ -1,4 +1,3 @@
-<<<<<<< HEAD
 // Licensed to the .NET Foundation under one or more agreements.
 // The .NET Foundation licenses this file to you under the MIT license.
 // See the LICENSE file in the project root for more information.
@@ -34,37 +33,4 @@
             return Encoding.Convert(srcEncoding, dstEncoding, bytes);
         }
     }
-}
-=======
-// Licensed to the .NET Foundation under one or more agreements.
-// The .NET Foundation licenses this file to you under the MIT license.
-// See the LICENSE file in the project root for more information.
-
-using System.Text;
-
-namespace MS.Internal.Text
-{
-    /// <summary>
-    /// We use encodings that are not provided by default in core.
-    /// This class makes sure that we register extra providers that are required before use.
-    /// </summary>
-    internal static class InternalEncoding
-    {
-
-        static InternalEncoding()
-        {
-            Encoding.RegisterProvider(CodePagesEncodingProvider.Instance);
-        }
-
-        internal static Encoding GetEncoding(int codepage)
-        {
-            return Encoding.GetEncoding(codepage);
-        }
-
-        internal static byte[] Convert(System.Text.Encoding srcEncoding, System.Text.Encoding dstEncoding, byte[] bytes)
-        {
-            return Encoding.Convert(srcEncoding, dstEncoding, bytes);
-        }
-    }
-}
->>>>>>> 440d790b
+}