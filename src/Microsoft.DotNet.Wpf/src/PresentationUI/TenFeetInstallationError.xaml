--- conflicted
+++ resolved
@@ -1,5 +1,4 @@
-<<<<<<< HEAD
-﻿<!--
+<!--
 Licensed to the .NET Foundation under one or more agreements.
 The .NET Foundation licenses this file to you under the MIT license.
 See the LICENSE file in the project root for more information.
@@ -106,114 +105,4 @@
     </Border>
 
   </Grid>
-</Page>
-=======
-﻿<!--
-Licensed to the .NET Foundation under one or more agreements.
-The .NET Foundation licenses this file to you under the MIT license.
-See the LICENSE file in the project root for more information.
-
-Description: Download App Error Page.
--->
-<Page x:Uid="Grid_1"  xml:lang="en-US"
-    xmlns="http://schemas.microsoft.com/winfx/2006/xaml/presentation" 
-    xmlns:x="http://schemas.microsoft.com/winfx/2006/xaml" 
-    x:Class="Microsoft.Internal.DeploymentUI.TenFeetInstallationError" x:ClassModifier="internal">
-
-    <Page.Resources>
-
-        <!-- Button Text -->
-
-        <Style x:Uid="Style_1" TargetType="{x:Type TextBlock}">
-          <Setter x:Uid="Setter_1" Property="FontFamily" Value="Segoe SemiBold" />
-          <Setter x:Uid="Setter_2" Property="Foreground" Value="white" />
-          <Setter x:Uid="Setter_3" Property="FontSize" Value="18pt" />
-          <Setter x:Uid="Setter_4" Property="Margin" Value="0,0,0,0" />
-        </Style>
-
-    </Page.Resources>
-
-    <Page.Background>
-      <LinearGradientBrush x:Uid="LinearGradientBrush_1" StartPoint="0,0" EndPoint="0,1">
-        <GradientStop x:Uid="GradientStop_1" Color="#2072B8" Offset="0" />
-        <GradientStop x:Uid="GradientStop_2" Color="#093A66" Offset="1" />
-      </LinearGradientBrush>
-    </Page.Background>
-
-  <Grid x:Uid="Grid_5"   Name="Grid_2" MinHeight="300">
-
-    <Grid.Resources>
-      <ResourceDictionary x:Uid="ResourceDictionary_1">
-        <ResourceDictionary.MergedDictionaries>
-          <ResourceDictionary Source="themes\MediaCenterTheme.xaml" x:Uid="ResourceDictionary_2"/>
-        </ResourceDictionary.MergedDictionaries>
-      </ResourceDictionary>
-    </Grid.Resources>
-
-    <Grid.RowDefinitions>
-      <RowDefinition x:Uid="RowDefinition_1" Height="*" />
-      <RowDefinition x:Uid="RowDefinition_2" Height="Auto" />
-      <RowDefinition x:Uid="RowDefinition_3" Height="*" />
-    </Grid.RowDefinitions>
-
-    <Grid.ColumnDefinitions>
-      <ColumnDefinition x:Uid="ColumnDefinition_9" Width="10" />
-      <ColumnDefinition x:Uid="ColumnDefinition_10" Width="*"/>
-      <ColumnDefinition x:Uid="ColumnDefinition_11" Width="10" />
-    </Grid.ColumnDefinitions>
-
-
-    <Border x:Uid="Border_1" Grid.Column="1" Grid.Row="1" CornerRadius="4" Background="#33FFFFFF" />
-
-    <Border x:Uid="Border_2" Grid.Column="1" Grid.Row="1" Margin="7" Padding="20" CornerRadius="3" >
-      <Border.Background>
-        <LinearGradientBrush x:Uid="LinearGradientBrush_2" StartPoint="0,0" EndPoint="1,0">
-          <GradientStop x:Uid="GradientStop_3" Color="#5292BF" Offset="0" />
-          <GradientStop x:Uid="GradientStop_4" Color="#264B79" Offset="1" />
-        </LinearGradientBrush>
-      </Border.Background>
-
-	<StackPanel x:Uid="StackPanel_1">
-
-        <!-- Please, no text placeholders in TextBlock elements, as these get unnecessarily localized. -->
-        
-	    <!-- Title -->
-        <TextBlock Margin="0,0,0,0" x:Uid="Title" FontFamily="Segoe SemiBold" FontSize="22pt" Foreground="#152a4f" Name="txtTitle" TextWrapping="WrapWithOverflow">
-        </TextBlock>
-
-        <TextBlock Margin="0,4,0,0" x:Uid="Text" FontFamily="Segoe SemiBold" FontSize="19pt" Foreground="#FFFFFF" Name="Text" TextWrapping="WrapWithOverflow">
-        </TextBlock>
-
-        <TextBlock Margin="0,8,0,0" x:Uid="SupportUri" FontFamily="Segoe SemiBold" FontSize="15pt" Foreground="#FFFFFF" Name="SupportUriText" TextWrapping="WrapWithOverflow" Visibility="Collapsed" >
-            More information about this application can be found by visiting the site  
-            <Hyperlink Name="SupportHyperLink" Foreground="#95D7FE" x:Uid="SupportHyperLink" >here</Hyperlink>
-        </TextBlock>
-
-        <StackPanel x:Uid="ButtonsPanel" Name="ButtonsPanel" Margin="0,20,0,0" Orientation="Horizontal" >
-            <StackPanel.Resources>
-                <Style x:Uid="Style_2" TargetType="{x:Type Button}" BasedOn="{StaticResource {x:Type Button}}">
-                    <Setter x:Uid="Setter_5" Property="Visibility" Value="Collapsed" />
-                    <Setter x:Uid="Setter_6" Property="MinWidth" Value="264" />
-                    <Setter x:Uid="Setter_7" Property="Margin" Value="0,0,10,0" />
-                    <Setter x:Uid="Setter_8" Property="HorizontalContentAlignment" Value="Center" />
-                </Style>
-            </StackPanel.Resources>
-            <Button x:Uid="LogFileButton" Name="LogFileButton" Click="OnShowLog">
-                <TextBlock x:Uid="LogFileButtonText" Margin="5">Open Error Log</TextBlock>
-            </Button>
-            <Button x:Uid="RetryButton" Name="RetryButton" Click="OnRetry">
-                <TextBlock x:Uid="RetryButtonText" Margin="5">Retry</TextBlock>
-            </Button>
-            <Button x:Uid="GetWinFXButton" Name="GetWinFXButton" Click="OnGetWinFX">
-                <!-- Change to ".NET" after v1 -->
-                <TextBlock x:Uid="GetWinFXText" Margin="5">Install .Net Framework</TextBlock>
-            </Button>
-        </StackPanel>
-
-    </StackPanel>
-
-    </Border>
-
-  </Grid>
-</Page>
->>>>>>> 440d790b
+</Page>