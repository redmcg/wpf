<<<<<<< HEAD
﻿<!--
Licensed to the .NET Foundation under one or more agreements.
The .NET Foundation licenses this file to you under the MIT license.
See the LICENSE file in the project root for more information.

Description: Download App Error Page.
-->
<Grid x:Uid="Grid_1" 
      xmlns="http://schemas.microsoft.com/winfx/2006/xaml/presentation" 
      xmlns:x="http://schemas.microsoft.com/winfx/2006/xaml" 
      x:Class="Microsoft.Internal.DeploymentUI.InstallationErrorPage" x:ClassModifier="internal" xml:lang="en-US">
    <Grid.Background>
        <LinearGradientBrush x:Uid="LinearGradientBrush_1" StartPoint="0,0" EndPoint="0,1">
            <GradientStop x:Uid="GradientStop_1" Color="#FFFFFF" Offset="0" />
            <GradientStop x:Uid="GradientStop_2" Color="#E8EAEF" Offset="1" />
        </LinearGradientBrush>
    </Grid.Background>

    <Grid x:Uid="Grid_3" >
        <Grid.ColumnDefinitions>
            <ColumnDefinition x:Uid="ColumnDefinition_1" Width="*" />
            <ColumnDefinition x:Uid="ColumnDefinition_2" Width="Auto" />
            <ColumnDefinition x:Uid="ColumnDefinition_3" Width="Auto" />
            <ColumnDefinition x:Uid="ColumnDefinition_4" Width="*" />
        </Grid.ColumnDefinitions>

        <Grid.RowDefinitions>
            <RowDefinition x:Uid="RowDefinition_1" Height="2*" />
            <RowDefinition x:Uid="RowDefinition_2" Height="Auto" />
            <RowDefinition x:Uid="RowDefinition_3" Height="Auto" />
            <RowDefinition x:Uid="RowDefinition_4" Height="3*" />
        </Grid.RowDefinitions>

        <Canvas x:Uid="Canvas_1" Grid.Column="1" Grid.Row="1" Margin="0,3,0,0" Width="55">
            <Grid Grid.Column="0" x:Uid="RedWarning" Width="44" Height="44" Name="RedWarning" Visibility="Visible">
                <Ellipse x:Uid="Ellipse_1">
                    <Ellipse.Fill>
                        <LinearGradientBrush x:Uid="LinearGradientBrush_14" StartPoint="0,0" EndPoint="0,1">
                            <GradientBrush.GradientStops>
                                <GradientStopCollection x:Uid="GradientStopCollection_4">
                                    <GradientStop x:Uid="GradientStop_32" Color="OrangeRed" Offset="0" />
                                    <GradientStop x:Uid="GradientStop_33" Color="DarkRed" Offset="1" />
                                </GradientStopCollection>
                            </GradientBrush.GradientStops>
                        </LinearGradientBrush>
                    </Ellipse.Fill>
                    <Ellipse.Stroke>
                        <LinearGradientBrush x:Uid="LinearGradientBrush_15" StartPoint="0,0" EndPoint="0,1">
                            <GradientBrush.GradientStops>
                                <GradientStopCollection x:Uid="GradientStopCollection_5">
                                    <GradientStop x:Uid="GradientStop_34" Color="transparent" Offset="0" />
                                    <GradientStop x:Uid="GradientStop_35" Color="#44ffffff" Offset="1" />
                                </GradientStopCollection>
                            </GradientBrush.GradientStops>
                        </LinearGradientBrush>
                    </Ellipse.Stroke>
                </Ellipse>
                <Ellipse x:Uid="Ellipse_2" Opacity="0.5" Stroke="transparent" Margin="1">
                    <Ellipse.Fill>
                        <LinearGradientBrush x:Uid="LinearGradientBrush_16" StartPoint="0,0" EndPoint="0,1">
                            <GradientBrush.GradientStops>
                                <GradientStopCollection x:Uid="GradientStopCollection_6">
                                    <GradientStop x:Uid="GradientStop_36" Color="white" Offset="0" />
                                    <GradientStop x:Uid="GradientStop_37" Color="transparent" Offset="1" />
                                </GradientStopCollection>
                            </GradientBrush.GradientStops>
                        </LinearGradientBrush>
                    </Ellipse.Fill>
                </Ellipse>
                <Path x:Uid="Path_1" Stretch="Fill" Width="19.878" Height="19.878" StrokeThickness="5" Stroke="White" StrokeStartLineCap="Round" StrokeEndLineCap="Round" Data="M 0,0 L 1,1 M 1,0 L 0,1" />
            </Grid>

            <Grid x:Uid="Grid_2" Grid.Column="0" Width="44" Height="44" Visibility="Visible"  Canvas.Top="80" 
               Canvas.Left="0" >
                <Ellipse x:Uid="Ellipse_3" >
                    <Ellipse.Fill>
                        <LinearGradientBrush  x:Uid="LinearGradientBrush_17" StartPoint="0,0" EndPoint="0,1">
                            <GradientBrush.GradientStops>
                                <GradientStopCollection x:Uid="GradientStopCollection_7">
                                    <GradientStop  x:Uid="GradientStop_38" Color="OrangeRed" Offset="0" />
                                    <GradientStop x:Uid="GradientStop_39" Color="DarkRed" Offset="1" />
                                </GradientStopCollection>
                            </GradientBrush.GradientStops>
                        </LinearGradientBrush>
                    </Ellipse.Fill>
                    <Ellipse.Stroke>
                        <LinearGradientBrush x:Uid="LinearGradientBrush_18" StartPoint="0,0" EndPoint="0,1">
                            <GradientBrush.GradientStops>
                                <GradientStopCollection x:Uid="GradientStopCollection_8">
                                    <GradientStop x:Uid="GradientStop_40" Color="transparent" Offset="0" />
                                    <GradientStop x:Uid="GradientStop_41" Color="#44ffffff" Offset="1" />
                                </GradientStopCollection>
                            </GradientBrush.GradientStops>
                        </LinearGradientBrush>
                    </Ellipse.Stroke>
                </Ellipse>
                <Ellipse x:Uid="Ellipse_4" Opacity="0.5" Stroke="transparent" Margin="1">
                    <Ellipse.Fill>
                        <LinearGradientBrush x:Uid="LinearGradientBrush_19" StartPoint="0,0" EndPoint="0,1">
                            <GradientBrush.GradientStops>
                                <GradientStopCollection x:Uid="GradientStopCollection_9">
                                    <GradientStop  x:Uid="GradientStop_42" Color="white" Offset="0" />
                                    <GradientStop x:Uid="GradientStop_43" Color="transparent" Offset="1" />
                                </GradientStopCollection>
                            </GradientBrush.GradientStops>
                        </LinearGradientBrush>
                    </Ellipse.Fill>
                </Ellipse>
                <Path x:Uid="Path_2" Stretch="Fill" Width="19.878" Height="19.878" StrokeThickness="5" Stroke="White" StrokeStartLineCap="Round" StrokeEndLineCap="Round" Data="M 0,0 L 1,1 M 1,0 L 0,1" />
                <Grid.OpacityMask>
                    <LinearGradientBrush  x:Uid="LinearGradientBrush_20" StartPoint="0,1" EndPoint="0,0">
                        <GradientStop  x:Uid="GradientStop_44" Offset="0" Color="#3000" />
                        <GradientStop x:Uid="GradientStop_45" Offset="0.9" Color="Transparent" />
                    </LinearGradientBrush>
                </Grid.OpacityMask>
                <Grid.RenderTransform>
                    <ScaleTransform x:Uid="ScaleTransform_2" ScaleX="1" ScaleY="-0.85" />
                </Grid.RenderTransform>
            </Grid>


        </Canvas>

        <StackPanel x:Uid="StackPanel_1" Grid.Column="2" Grid.Row="1">
            <StackPanel.Resources>
                <Style x:Uid="Style_1" x:Key="{x:Type TextBlock}" TargetType="{x:Type TextBlock}">
                    <Setter x:Uid="Setter_1" Property="FontFamily" Value="Segoe UI, Trebuchet MS" />
                    <Setter x:Uid="Setter_2" Property="FontSize" Value="14px" />
                    <Setter x:Uid="Setter_3" Property="Foreground" Value="#666" />
                    <Setter x:Uid="Setter_4" Property="Margin" Value="2" />
                </Style>
            </StackPanel.Resources>


            <TextBlock Name="txtTitle" x:Uid="Title" FontSize="18px" Foreground="#4465A2" MaxWidth="400" TextTrimming="CharacterEllipsis"/>

            <TextBlock Name="Text" x:Uid="Text" Width="300" TextWrapping="Wrap"/>

            <TextBlock Margin="0,8,0,8" x:Uid="SupportUri" Width="300" Name="SupportUriText" TextWrapping="WrapWithOverflow" Visibility="Collapsed" >
                More information about this application can be found by visiting the site
                <Hyperlink Name="SupportHyperLink" x:Uid="SupportHyperLink" >here</Hyperlink>
            </TextBlock>


        </StackPanel>


        <Button x:Uid="LogFileButton" Name="LogFileButton" Grid.Row="3" Grid.Column="2" HorizontalAlignment="Right" VerticalAlignment="Top" Margin="0,10,0,0" Padding="16,1" Visibility="Collapsed" Click="OnShowLog">
            <TextBlock x:Uid="LogFileButtonText" TextWrapping="WrapWithOverflow">Open Error Log</TextBlock>
        </Button>
        <Button x:Uid="RetryButton" Name="RetryButton"  Grid.Row="3" Grid.Column="2" HorizontalAlignment="Right" VerticalAlignment="Top" Margin="0,10,0,0" Padding="16,1" Visibility="Collapsed" Click="OnRetry" >
            <TextBlock x:Uid="RetryButtonText" TextWrapping="WrapWithOverflow">Retry</TextBlock>
        </Button>
        <Button x:Uid="GetWinFXButton" Name="GetWinFXButton" Grid.Row="3" Grid.Column="2" HorizontalAlignment="Right" VerticalAlignment="Top" Margin="0,10,0,0" Padding="16,1" Visibility="Collapsed" Click="OnGetWinFX" >
            <TextBlock x:Uid="GetWinFXText" TextWrapping="WrapWithOverflow">Install .Net Framework</TextBlock>
        </Button>
    </Grid>
</Grid>
=======
﻿<!--
Licensed to the .NET Foundation under one or more agreements.
The .NET Foundation licenses this file to you under the MIT license.
See the LICENSE file in the project root for more information.

Description: Download App Error Page.
-->
<Grid x:Uid="Grid_1" 
      xmlns="http://schemas.microsoft.com/winfx/2006/xaml/presentation" 
      xmlns:x="http://schemas.microsoft.com/winfx/2006/xaml" 
      x:Class="Microsoft.Internal.DeploymentUI.InstallationErrorPage" x:ClassModifier="internal" xml:lang="en-US">
    <Grid.Background>
        <LinearGradientBrush x:Uid="LinearGradientBrush_1" StartPoint="0,0" EndPoint="0,1">
            <GradientStop x:Uid="GradientStop_1" Color="#FFFFFF" Offset="0" />
            <GradientStop x:Uid="GradientStop_2" Color="#E8EAEF" Offset="1" />
        </LinearGradientBrush>
    </Grid.Background>

    <Grid x:Uid="Grid_3" >
        <Grid.ColumnDefinitions>
            <ColumnDefinition x:Uid="ColumnDefinition_1" Width="*" />
            <ColumnDefinition x:Uid="ColumnDefinition_2" Width="Auto" />
            <ColumnDefinition x:Uid="ColumnDefinition_3" Width="Auto" />
            <ColumnDefinition x:Uid="ColumnDefinition_4" Width="*" />
        </Grid.ColumnDefinitions>

        <Grid.RowDefinitions>
            <RowDefinition x:Uid="RowDefinition_1" Height="2*" />
            <RowDefinition x:Uid="RowDefinition_2" Height="Auto" />
            <RowDefinition x:Uid="RowDefinition_3" Height="Auto" />
            <RowDefinition x:Uid="RowDefinition_4" Height="3*" />
        </Grid.RowDefinitions>

        <Canvas x:Uid="Canvas_1" Grid.Column="1" Grid.Row="1" Margin="0,3,0,0" Width="55">
            <Grid Grid.Column="0" x:Uid="RedWarning" Width="44" Height="44" Name="RedWarning" Visibility="Visible">
                <Ellipse x:Uid="Ellipse_1">
                    <Ellipse.Fill>
                        <LinearGradientBrush x:Uid="LinearGradientBrush_14" StartPoint="0,0" EndPoint="0,1">
                            <GradientBrush.GradientStops>
                                <GradientStopCollection x:Uid="GradientStopCollection_4">
                                    <GradientStop x:Uid="GradientStop_32" Color="OrangeRed" Offset="0" />
                                    <GradientStop x:Uid="GradientStop_33" Color="DarkRed" Offset="1" />
                                </GradientStopCollection>
                            </GradientBrush.GradientStops>
                        </LinearGradientBrush>
                    </Ellipse.Fill>
                    <Ellipse.Stroke>
                        <LinearGradientBrush x:Uid="LinearGradientBrush_15" StartPoint="0,0" EndPoint="0,1">
                            <GradientBrush.GradientStops>
                                <GradientStopCollection x:Uid="GradientStopCollection_5">
                                    <GradientStop x:Uid="GradientStop_34" Color="transparent" Offset="0" />
                                    <GradientStop x:Uid="GradientStop_35" Color="#44ffffff" Offset="1" />
                                </GradientStopCollection>
                            </GradientBrush.GradientStops>
                        </LinearGradientBrush>
                    </Ellipse.Stroke>
                </Ellipse>
                <Ellipse x:Uid="Ellipse_2" Opacity="0.5" Stroke="transparent" Margin="1">
                    <Ellipse.Fill>
                        <LinearGradientBrush x:Uid="LinearGradientBrush_16" StartPoint="0,0" EndPoint="0,1">
                            <GradientBrush.GradientStops>
                                <GradientStopCollection x:Uid="GradientStopCollection_6">
                                    <GradientStop x:Uid="GradientStop_36" Color="white" Offset="0" />
                                    <GradientStop x:Uid="GradientStop_37" Color="transparent" Offset="1" />
                                </GradientStopCollection>
                            </GradientBrush.GradientStops>
                        </LinearGradientBrush>
                    </Ellipse.Fill>
                </Ellipse>
                <Path x:Uid="Path_1" Stretch="Fill" Width="19.878" Height="19.878" StrokeThickness="5" Stroke="White" StrokeStartLineCap="Round" StrokeEndLineCap="Round" Data="M 0,0 L 1,1 M 1,0 L 0,1" />
            </Grid>

            <Grid x:Uid="Grid_2" Grid.Column="0" Width="44" Height="44" Visibility="Visible"  Canvas.Top="80" 
               Canvas.Left="0" >
                <Ellipse x:Uid="Ellipse_3" >
                    <Ellipse.Fill>
                        <LinearGradientBrush  x:Uid="LinearGradientBrush_17" StartPoint="0,0" EndPoint="0,1">
                            <GradientBrush.GradientStops>
                                <GradientStopCollection x:Uid="GradientStopCollection_7">
                                    <GradientStop  x:Uid="GradientStop_38" Color="OrangeRed" Offset="0" />
                                    <GradientStop x:Uid="GradientStop_39" Color="DarkRed" Offset="1" />
                                </GradientStopCollection>
                            </GradientBrush.GradientStops>
                        </LinearGradientBrush>
                    </Ellipse.Fill>
                    <Ellipse.Stroke>
                        <LinearGradientBrush x:Uid="LinearGradientBrush_18" StartPoint="0,0" EndPoint="0,1">
                            <GradientBrush.GradientStops>
                                <GradientStopCollection x:Uid="GradientStopCollection_8">
                                    <GradientStop x:Uid="GradientStop_40" Color="transparent" Offset="0" />
                                    <GradientStop x:Uid="GradientStop_41" Color="#44ffffff" Offset="1" />
                                </GradientStopCollection>
                            </GradientBrush.GradientStops>
                        </LinearGradientBrush>
                    </Ellipse.Stroke>
                </Ellipse>
                <Ellipse x:Uid="Ellipse_4" Opacity="0.5" Stroke="transparent" Margin="1">
                    <Ellipse.Fill>
                        <LinearGradientBrush x:Uid="LinearGradientBrush_19" StartPoint="0,0" EndPoint="0,1">
                            <GradientBrush.GradientStops>
                                <GradientStopCollection x:Uid="GradientStopCollection_9">
                                    <GradientStop  x:Uid="GradientStop_42" Color="white" Offset="0" />
                                    <GradientStop x:Uid="GradientStop_43" Color="transparent" Offset="1" />
                                </GradientStopCollection>
                            </GradientBrush.GradientStops>
                        </LinearGradientBrush>
                    </Ellipse.Fill>
                </Ellipse>
                <Path x:Uid="Path_2" Stretch="Fill" Width="19.878" Height="19.878" StrokeThickness="5" Stroke="White" StrokeStartLineCap="Round" StrokeEndLineCap="Round" Data="M 0,0 L 1,1 M 1,0 L 0,1" />
                <Grid.OpacityMask>
                    <LinearGradientBrush  x:Uid="LinearGradientBrush_20" StartPoint="0,1" EndPoint="0,0">
                        <GradientStop  x:Uid="GradientStop_44" Offset="0" Color="#3000" />
                        <GradientStop x:Uid="GradientStop_45" Offset="0.9" Color="Transparent" />
                    </LinearGradientBrush>
                </Grid.OpacityMask>
                <Grid.RenderTransform>
                    <ScaleTransform x:Uid="ScaleTransform_2" ScaleX="1" ScaleY="-0.85" />
                </Grid.RenderTransform>
            </Grid>


        </Canvas>

        <StackPanel x:Uid="StackPanel_1" Grid.Column="2" Grid.Row="1">
            <StackPanel.Resources>
                <Style x:Uid="Style_1" TargetType="{x:Type TextBlock}">
                    <Setter x:Uid="Setter_1" Property="FontFamily" Value="Segoe UI, Trebuchet MS" />
                    <Setter x:Uid="Setter_2" Property="FontSize" Value="14px" />
                    <Setter x:Uid="Setter_3" Property="Foreground" Value="#666" />
                    <Setter x:Uid="Setter_4" Property="Margin" Value="2" />
                </Style>
            </StackPanel.Resources>


            <TextBlock Name="txtTitle" x:Uid="Title" FontSize="18px" Foreground="#4465A2" MaxWidth="400" TextTrimming="CharacterEllipsis"/>

            <TextBlock Name="Text" x:Uid="Text" Width="300" TextWrapping="Wrap"/>

            <TextBlock Margin="0,8,0,8" x:Uid="SupportUri" Width="300" Name="SupportUriText" TextWrapping="WrapWithOverflow" Visibility="Collapsed" >
                More information about this application can be found by visiting the site
                <Hyperlink Name="SupportHyperLink" x:Uid="SupportHyperLink" >here</Hyperlink>
            </TextBlock>


        </StackPanel>


        <Button x:Uid="LogFileButton" Name="LogFileButton" Grid.Row="3" Grid.Column="2" HorizontalAlignment="Right" VerticalAlignment="Top" Margin="0,10,0,0" Padding="16,1" Visibility="Collapsed" Click="OnShowLog">
            <TextBlock x:Uid="LogFileButtonText" TextWrapping="WrapWithOverflow">Open Error Log</TextBlock>
        </Button>
        <Button x:Uid="RetryButton" Name="RetryButton"  Grid.Row="3" Grid.Column="2" HorizontalAlignment="Right" VerticalAlignment="Top" Margin="0,10,0,0" Padding="16,1" Visibility="Collapsed" Click="OnRetry" >
            <TextBlock x:Uid="RetryButtonText" TextWrapping="WrapWithOverflow">Retry</TextBlock>
        </Button>
        <Button x:Uid="GetWinFXButton" Name="GetWinFXButton" Grid.Row="3" Grid.Column="2" HorizontalAlignment="Right" VerticalAlignment="Top" Margin="0,10,0,0" Padding="16,1" Visibility="Collapsed" Click="OnGetWinFX" >
            <TextBlock x:Uid="GetWinFXText" TextWrapping="WrapWithOverflow">Install .Net Framework</TextBlock>
        </Button>
    </Grid>
</Grid>
>>>>>>> 440d790b
<|MERGE_RESOLUTION|>--- conflicted
+++ resolved
@@ -1,5 +1,4 @@
-<<<<<<< HEAD
-﻿<!--
+<!--
 Licensed to the .NET Foundation under one or more agreements.
 The .NET Foundation licenses this file to you under the MIT license.
 See the LICENSE file in the project root for more information.
@@ -156,164 +155,4 @@
             <TextBlock x:Uid="GetWinFXText" TextWrapping="WrapWithOverflow">Install .Net Framework</TextBlock>
         </Button>
     </Grid>
-</Grid>
-=======
-﻿<!--
-Licensed to the .NET Foundation under one or more agreements.
-The .NET Foundation licenses this file to you under the MIT license.
-See the LICENSE file in the project root for more information.
-
-Description: Download App Error Page.
--->
-<Grid x:Uid="Grid_1" 
-      xmlns="http://schemas.microsoft.com/winfx/2006/xaml/presentation" 
-      xmlns:x="http://schemas.microsoft.com/winfx/2006/xaml" 
-      x:Class="Microsoft.Internal.DeploymentUI.InstallationErrorPage" x:ClassModifier="internal" xml:lang="en-US">
-    <Grid.Background>
-        <LinearGradientBrush x:Uid="LinearGradientBrush_1" StartPoint="0,0" EndPoint="0,1">
-            <GradientStop x:Uid="GradientStop_1" Color="#FFFFFF" Offset="0" />
-            <GradientStop x:Uid="GradientStop_2" Color="#E8EAEF" Offset="1" />
-        </LinearGradientBrush>
-    </Grid.Background>
-
-    <Grid x:Uid="Grid_3" >
-        <Grid.ColumnDefinitions>
-            <ColumnDefinition x:Uid="ColumnDefinition_1" Width="*" />
-            <ColumnDefinition x:Uid="ColumnDefinition_2" Width="Auto" />
-            <ColumnDefinition x:Uid="ColumnDefinition_3" Width="Auto" />
-            <ColumnDefinition x:Uid="ColumnDefinition_4" Width="*" />
-        </Grid.ColumnDefinitions>
-
-        <Grid.RowDefinitions>
-            <RowDefinition x:Uid="RowDefinition_1" Height="2*" />
-            <RowDefinition x:Uid="RowDefinition_2" Height="Auto" />
-            <RowDefinition x:Uid="RowDefinition_3" Height="Auto" />
-            <RowDefinition x:Uid="RowDefinition_4" Height="3*" />
-        </Grid.RowDefinitions>
-
-        <Canvas x:Uid="Canvas_1" Grid.Column="1" Grid.Row="1" Margin="0,3,0,0" Width="55">
-            <Grid Grid.Column="0" x:Uid="RedWarning" Width="44" Height="44" Name="RedWarning" Visibility="Visible">
-                <Ellipse x:Uid="Ellipse_1">
-                    <Ellipse.Fill>
-                        <LinearGradientBrush x:Uid="LinearGradientBrush_14" StartPoint="0,0" EndPoint="0,1">
-                            <GradientBrush.GradientStops>
-                                <GradientStopCollection x:Uid="GradientStopCollection_4">
-                                    <GradientStop x:Uid="GradientStop_32" Color="OrangeRed" Offset="0" />
-                                    <GradientStop x:Uid="GradientStop_33" Color="DarkRed" Offset="1" />
-                                </GradientStopCollection>
-                            </GradientBrush.GradientStops>
-                        </LinearGradientBrush>
-                    </Ellipse.Fill>
-                    <Ellipse.Stroke>
-                        <LinearGradientBrush x:Uid="LinearGradientBrush_15" StartPoint="0,0" EndPoint="0,1">
-                            <GradientBrush.GradientStops>
-                                <GradientStopCollection x:Uid="GradientStopCollection_5">
-                                    <GradientStop x:Uid="GradientStop_34" Color="transparent" Offset="0" />
-                                    <GradientStop x:Uid="GradientStop_35" Color="#44ffffff" Offset="1" />
-                                </GradientStopCollection>
-                            </GradientBrush.GradientStops>
-                        </LinearGradientBrush>
-                    </Ellipse.Stroke>
-                </Ellipse>
-                <Ellipse x:Uid="Ellipse_2" Opacity="0.5" Stroke="transparent" Margin="1">
-                    <Ellipse.Fill>
-                        <LinearGradientBrush x:Uid="LinearGradientBrush_16" StartPoint="0,0" EndPoint="0,1">
-                            <GradientBrush.GradientStops>
-                                <GradientStopCollection x:Uid="GradientStopCollection_6">
-                                    <GradientStop x:Uid="GradientStop_36" Color="white" Offset="0" />
-                                    <GradientStop x:Uid="GradientStop_37" Color="transparent" Offset="1" />
-                                </GradientStopCollection>
-                            </GradientBrush.GradientStops>
-                        </LinearGradientBrush>
-                    </Ellipse.Fill>
-                </Ellipse>
-                <Path x:Uid="Path_1" Stretch="Fill" Width="19.878" Height="19.878" StrokeThickness="5" Stroke="White" StrokeStartLineCap="Round" StrokeEndLineCap="Round" Data="M 0,0 L 1,1 M 1,0 L 0,1" />
-            </Grid>
-
-            <Grid x:Uid="Grid_2" Grid.Column="0" Width="44" Height="44" Visibility="Visible"  Canvas.Top="80" 
-               Canvas.Left="0" >
-                <Ellipse x:Uid="Ellipse_3" >
-                    <Ellipse.Fill>
-                        <LinearGradientBrush  x:Uid="LinearGradientBrush_17" StartPoint="0,0" EndPoint="0,1">
-                            <GradientBrush.GradientStops>
-                                <GradientStopCollection x:Uid="GradientStopCollection_7">
-                                    <GradientStop  x:Uid="GradientStop_38" Color="OrangeRed" Offset="0" />
-                                    <GradientStop x:Uid="GradientStop_39" Color="DarkRed" Offset="1" />
-                                </GradientStopCollection>
-                            </GradientBrush.GradientStops>
-                        </LinearGradientBrush>
-                    </Ellipse.Fill>
-                    <Ellipse.Stroke>
-                        <LinearGradientBrush x:Uid="LinearGradientBrush_18" StartPoint="0,0" EndPoint="0,1">
-                            <GradientBrush.GradientStops>
-                                <GradientStopCollection x:Uid="GradientStopCollection_8">
-                                    <GradientStop x:Uid="GradientStop_40" Color="transparent" Offset="0" />
-                                    <GradientStop x:Uid="GradientStop_41" Color="#44ffffff" Offset="1" />
-                                </GradientStopCollection>
-                            </GradientBrush.GradientStops>
-                        </LinearGradientBrush>
-                    </Ellipse.Stroke>
-                </Ellipse>
-                <Ellipse x:Uid="Ellipse_4" Opacity="0.5" Stroke="transparent" Margin="1">
-                    <Ellipse.Fill>
-                        <LinearGradientBrush x:Uid="LinearGradientBrush_19" StartPoint="0,0" EndPoint="0,1">
-                            <GradientBrush.GradientStops>
-                                <GradientStopCollection x:Uid="GradientStopCollection_9">
-                                    <GradientStop  x:Uid="GradientStop_42" Color="white" Offset="0" />
-                                    <GradientStop x:Uid="GradientStop_43" Color="transparent" Offset="1" />
-                                </GradientStopCollection>
-                            </GradientBrush.GradientStops>
-                        </LinearGradientBrush>
-                    </Ellipse.Fill>
-                </Ellipse>
-                <Path x:Uid="Path_2" Stretch="Fill" Width="19.878" Height="19.878" StrokeThickness="5" Stroke="White" StrokeStartLineCap="Round" StrokeEndLineCap="Round" Data="M 0,0 L 1,1 M 1,0 L 0,1" />
-                <Grid.OpacityMask>
-                    <LinearGradientBrush  x:Uid="LinearGradientBrush_20" StartPoint="0,1" EndPoint="0,0">
-                        <GradientStop  x:Uid="GradientStop_44" Offset="0" Color="#3000" />
-                        <GradientStop x:Uid="GradientStop_45" Offset="0.9" Color="Transparent" />
-                    </LinearGradientBrush>
-                </Grid.OpacityMask>
-                <Grid.RenderTransform>
-                    <ScaleTransform x:Uid="ScaleTransform_2" ScaleX="1" ScaleY="-0.85" />
-                </Grid.RenderTransform>
-            </Grid>
-
-
-        </Canvas>
-
-        <StackPanel x:Uid="StackPanel_1" Grid.Column="2" Grid.Row="1">
-            <StackPanel.Resources>
-                <Style x:Uid="Style_1" TargetType="{x:Type TextBlock}">
-                    <Setter x:Uid="Setter_1" Property="FontFamily" Value="Segoe UI, Trebuchet MS" />
-                    <Setter x:Uid="Setter_2" Property="FontSize" Value="14px" />
-                    <Setter x:Uid="Setter_3" Property="Foreground" Value="#666" />
-                    <Setter x:Uid="Setter_4" Property="Margin" Value="2" />
-                </Style>
-            </StackPanel.Resources>
-
-
-            <TextBlock Name="txtTitle" x:Uid="Title" FontSize="18px" Foreground="#4465A2" MaxWidth="400" TextTrimming="CharacterEllipsis"/>
-
-            <TextBlock Name="Text" x:Uid="Text" Width="300" TextWrapping="Wrap"/>
-
-            <TextBlock Margin="0,8,0,8" x:Uid="SupportUri" Width="300" Name="SupportUriText" TextWrapping="WrapWithOverflow" Visibility="Collapsed" >
-                More information about this application can be found by visiting the site
-                <Hyperlink Name="SupportHyperLink" x:Uid="SupportHyperLink" >here</Hyperlink>
-            </TextBlock>
-
-
-        </StackPanel>
-
-
-        <Button x:Uid="LogFileButton" Name="LogFileButton" Grid.Row="3" Grid.Column="2" HorizontalAlignment="Right" VerticalAlignment="Top" Margin="0,10,0,0" Padding="16,1" Visibility="Collapsed" Click="OnShowLog">
-            <TextBlock x:Uid="LogFileButtonText" TextWrapping="WrapWithOverflow">Open Error Log</TextBlock>
-        </Button>
-        <Button x:Uid="RetryButton" Name="RetryButton"  Grid.Row="3" Grid.Column="2" HorizontalAlignment="Right" VerticalAlignment="Top" Margin="0,10,0,0" Padding="16,1" Visibility="Collapsed" Click="OnRetry" >
-            <TextBlock x:Uid="RetryButtonText" TextWrapping="WrapWithOverflow">Retry</TextBlock>
-        </Button>
-        <Button x:Uid="GetWinFXButton" Name="GetWinFXButton" Grid.Row="3" Grid.Column="2" HorizontalAlignment="Right" VerticalAlignment="Top" Margin="0,10,0,0" Padding="16,1" Visibility="Collapsed" Click="OnGetWinFX" >
-            <TextBlock x:Uid="GetWinFXText" TextWrapping="WrapWithOverflow">Install .Net Framework</TextBlock>
-        </Button>
-    </Grid>
-</Grid>
->>>>>>> 440d790b
+</Grid>